pragma solidity 0.4.11;


/// @title Math library - Allows calculation of logarithmic and exponential functions
/// @author Alan Lu - <alan.lu@gnosis.pm>
/// @author Stefan George - <stefan@gnosis.pm>
library Math {

    /*
     *  Constants
     */
    // This is equal to 1 in our calculations
    uint public constant ONE =  0x10000000000000000;
    uint public constant LN2 = 0xb17217f7d1cf79ac;
    uint public constant LOG2_E = 0x171547652b82fe177;

    /*
     *  Public functions
     */
    /// @dev Returns natural exponential function value of given x
    /// @param x x
    /// @return Returns e**x
    function exp(int x)
        public
        constant
        returns (uint)
    {
        // revert if x is > MAX_POWER, where
        // MAX_POWER = int(mp.floor(mp.log(mpf(2**256 - 1) / ONE) * ONE))
        require(x <= 2454971259878909886679);

        // return 0 if exp(x) is tiny, using
        // MIN_POWER = int(mp.floor(mp.log(mpf(1) / ONE) * ONE))
        if(x < -818323753292969962227) return 0;

        // Transform so that e^x -> 2^x
        x = x * int(ONE) / int(LN2);

        // 2^x = 2^whole(x) * 2^frac(x)
        //       ^^^^^^^^^^ is a bit shift
        // so Taylor expand on z = frac(x)
        int shift;
        uint z;
        if(x >= 0) {
            shift = x / int(ONE);
            z = uint(x % int(ONE));
        }
        else {
            shift = x / int(ONE) - 1;
            z = ONE - uint(-x % int(ONE));
        }


        // 2^x = 1 + (ln 2) x + (ln 2)^2/2! x^2 + ...
        //
        // Can generate the z coefficients using mpmath and the following lines
        // >>> from mpmath import mp
        // >>> mp.dps = 100
        // >>> ONE =  0x10000000000000000
        // >>> print('\n'.join(hex(int(mp.log(2)**i / mp.factorial(i) * ONE)) for i in range(1, 7)))
        // 0xb17217f7d1cf79ab
        // 0x3d7f7bff058b1d50
        // 0xe35846b82505fc5
        // 0x276556df749cee5
        // 0x5761ff9e299cc4
        // 0xa184897c363c3

        uint zpow = z;
        uint result = ONE;
        result += 0xb17217f7d1cf79ab * zpow / ONE;
        zpow = zpow * z / ONE;
        result += 0x3d7f7bff058b1d50 * zpow / ONE;
        zpow = zpow * z / ONE;
        result += 0xe35846b82505fc5 * zpow / ONE;
        zpow = zpow * z / ONE;
        result += 0x276556df749cee5 * zpow / ONE;
        zpow = zpow * z / ONE;
        result += 0x5761ff9e299cc4 * zpow / ONE;
        zpow = zpow * z / ONE;
        result += 0xa184897c363c3 * zpow / ONE;
        zpow = zpow * z / ONE;
        result += 0xffe5fe2c4586 * zpow / ONE;
        zpow = zpow * z / ONE;
        result += 0x162c0223a5c8 * zpow / ONE;
        zpow = zpow * z / ONE;
        result += 0x1b5253d395e * zpow / ONE;
        zpow = zpow * z / ONE;
        result += 0x1e4cf5158b * zpow / ONE;
        zpow = zpow * z / ONE;
        result += 0x1e8cac735 * zpow / ONE;
        zpow = zpow * z / ONE;
        result += 0x1c3bd650 * zpow / ONE;
        zpow = zpow * z / ONE;
        result += 0x1816193 * zpow / ONE;
        zpow = zpow * z / ONE;
        result += 0x131496 * zpow / ONE;
        zpow = zpow * z / ONE;
        result += 0xe1b7 * zpow / ONE;
        zpow = zpow * z / ONE;
        result += 0x9c7 * zpow / ONE;

        if(shift >= 0) {
            if(result >> (256-shift) > 0)
                return (2**256-1);

            return result << shift;
        }
        else {
            return result >> (-shift);
        }
    }

    /// @dev Returns natural logarithm value of given x
    /// @param x x
    /// @return Returns ln(x)
    function ln(uint x)
        public
        constant
        returns (int)
    {
        require(x > 0);

        // binary search for floor(log2(x))
        int ilog2 = floorLog2(x);

        int z;
        if(ilog2 < 0)
            z = int(x << uint(-ilog2));
        else
            z = int(x >> uint(ilog2));

        // z = x * 2^-⌊log₂x⌋
        // so 1 <= z < 2
        // and ln z = ln x - ⌊log₂x⌋/log₂e
        // so just compute ln z using artanh series
        // and calculate ln x from that
        int term = (z - int(ONE)) * int(ONE) / (z + int(ONE));
        int halflnz = term;
        int termpow = term * term / int(ONE) * term / int(ONE);
        halflnz += termpow / 3;
        termpow = termpow * term / int(ONE) * term / int(ONE);
        halflnz += termpow / 5;
        termpow = termpow * term / int(ONE) * term / int(ONE);
        halflnz += termpow / 7;
        termpow = termpow * term / int(ONE) * term / int(ONE);
        halflnz += termpow / 9;
        termpow = termpow * term / int(ONE) * term / int(ONE);
        halflnz += termpow / 11;
        termpow = termpow * term / int(ONE) * term / int(ONE);
        halflnz += termpow / 13;
        termpow = termpow * term / int(ONE) * term / int(ONE);
        halflnz += termpow / 15;
        termpow = termpow * term / int(ONE) * term / int(ONE);
        halflnz += termpow / 17;
        termpow = termpow * term / int(ONE) * term / int(ONE);
        halflnz += termpow / 19;
        termpow = termpow * term / int(ONE) * term / int(ONE);
        halflnz += termpow / 21;
        termpow = termpow * term / int(ONE) * term / int(ONE);
        halflnz += termpow / 23;
        termpow = termpow * term / int(ONE) * term / int(ONE);
        halflnz += termpow / 25;
        return (ilog2 * int(ONE)) * int(ONE) / int(LOG2_E) + 2 * halflnz;
    }

    /// @dev Returns base 2 logarithm value of given x
    /// @param x x
    /// @return Returns logarithmic value
    function floorLog2(uint x)
        public
        constant
        returns (int lo)
    {
        lo = -64;
        int hi = 193;
        // I use a shift here instead of / 2 because it floors instead of rounding towards 0
        int mid = (hi + lo) >> 1;
        while((lo + 1) < hi) {
            if (mid < 0 && x << uint(-mid) < ONE || mid >= 0 && x >> uint(mid) < ONE)
                hi = mid;
            else
                lo = mid;
            mid = (hi + lo) >> 1;
        }
    }

    /// @dev Returns whether an add operation causes an overflow
    /// @param a First addend
    /// @param b Second addend
    /// @return Did no overflow occur?
    function safeToAdd(uint a, uint b)
        public
        returns (bool)
    {
        return (a + b >= a);
    }

    /// @dev Returns whether a subtraction operation causes an underflow
    /// @param a Minuend
    /// @param b Subtrahend
<<<<<<< HEAD
    /// @return Did an underflow occur?
    function safeToSubtract(uint a, uint b)
=======
    /// @return Did no overflow occur?
    function safeToSub(uint a, uint b)
>>>>>>> 9ec9c8ff
        public
        returns (bool)
    {
        return (b <= a);
    }

    /// @dev Returns whether a multiply operation causes an overflow
    /// @param a First factor
    /// @param b Second factor
<<<<<<< HEAD
    /// @return Did an overflow occur?
    function safeToMultiply(uint a, uint b)
        public
        returns (bool)
    {
        if(a == 0 || b == 0) return true;
        return a * b / b == a;
    }

    /// @dev Returns maximum of an array
    /// @param nums Numbers to look through
    /// @return Maximum number
    function max(int[] nums)
        public
        returns (int max)
    {
        require(nums.length > 0);
        max = -2**255;
        for(uint i = 0; i < nums.length; i++) {
            if(nums[i] > max) {
                max = nums[i];
            }
        }
=======
    /// @return Did no overflow occur?
    function safeToMul(uint a, uint b)
        public
        returns (bool)
    {
        if (a == 0 || b == 0)
            return true;
        return a * b / b == a;
    }

    /// @dev Returns sum if no overflow occurred
    /// @param a First addend
    /// @param b Second addend
    /// @return Sum
    function add(uint a, uint b)
        public
        returns (uint)
    {
        require(safeToAdd(a, b));
        return a + b;
    }

    /// @dev Returns difference if no overflow occurred
    /// @param a Minuend
    /// @param b Subtrahend
    /// @return Difference
    function sub(uint a, uint b)
        public
        returns (uint)
    {
        require(safeToSub(a, b));
        return a - b;
    }

    /// @dev Returns product if no overflow occurred
    /// @param a First factor
    /// @param b Second factor
    /// @return Product
    function mul(uint a, uint b)
        public
        returns (uint)
    {
        require(safeToMul(a, b));
        return a * b;
>>>>>>> 9ec9c8ff
    }
}<|MERGE_RESOLUTION|>--- conflicted
+++ resolved
@@ -198,30 +198,12 @@
     /// @dev Returns whether a subtraction operation causes an underflow
     /// @param a Minuend
     /// @param b Subtrahend
-<<<<<<< HEAD
-    /// @return Did an underflow occur?
-    function safeToSubtract(uint a, uint b)
-=======
-    /// @return Did no overflow occur?
+    /// @return Did no underflow occur?
     function safeToSub(uint a, uint b)
->>>>>>> 9ec9c8ff
         public
         returns (bool)
     {
         return (b <= a);
-    }
-
-    /// @dev Returns whether a multiply operation causes an overflow
-    /// @param a First factor
-    /// @param b Second factor
-<<<<<<< HEAD
-    /// @return Did an overflow occur?
-    function safeToMultiply(uint a, uint b)
-        public
-        returns (bool)
-    {
-        if(a == 0 || b == 0) return true;
-        return a * b / b == a;
     }
 
     /// @dev Returns maximum of an array
@@ -238,7 +220,11 @@
                 max = nums[i];
             }
         }
-=======
+    }
+
+    /// @dev Returns whether a multiply operation causes an overflow
+    /// @param a First factor
+    /// @param b Second factor
     /// @return Did no overflow occur?
     function safeToMul(uint a, uint b)
         public
@@ -283,6 +269,5 @@
     {
         require(safeToMul(a, b));
         return a * b;
->>>>>>> 9ec9c8ff
     }
 }