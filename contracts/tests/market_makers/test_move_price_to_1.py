--- conflicted
+++ resolved
@@ -15,7 +15,6 @@
         self.event_abi = self.create_abi('Events/AbstractEvent.sol')
 
     def test(self):
-<<<<<<< HEAD
         for funding, token_count in [
             (10*10**18, 100 * 10 ** 18),
             (1, 10),
@@ -24,8 +23,8 @@
         ]:
             ether_token = self.create_contract('Tokens/EtherToken.sol')
             # Create event
-            description_hash = decode("d621d969951b20c5cf2008cbfc282a2d496ddfe75a76afe7b6b32f1470b8a449", 'hex')
-            oracle_address = self.centralized_oracle_factory.createCentralizedOracle(description_hash)
+            ipfs_hash = b'QmYwAPJzv5CZsnA625s3Xf2nemtYgPpHdWEz79ojWnPbdG'
+            oracle_address = self.centralized_oracle_factory.createCentralizedOracle(ipfs_hash)
             event = self.contract_at(self.event_factory.createCategoricalEvent(ether_token.address, oracle_address, 2), self.event_abi)
             # Create market
             fee = 0  # 0%
@@ -51,37 +50,4 @@
                 ether_token.approve(market.address, token_count, sender=keys[trader])
                 self.assertEqual(market.buy(outcome, token_count, costs, sender=keys[trader]), costs)
             # Price is equal to 1
-            self.assertEqual(costs, token_count)
-=======
-        # Create event
-        ipfs_hash = 'QmYwAPJzv5CZsnA625s3Xf2nemtYgPpHdWEz79ojWnPbdG'
-        oracle_address = self.centralized_oracle_factory.createCentralizedOracle(ipfs_hash)
-        event = self.contract_at(self.event_factory.createCategoricalEvent(self.ether_token.address, oracle_address, 2), self.event_abi)
-        # Create market
-        fee = 0  # 0%
-        market = self.contract_at(self.market_factory.createMarket(event.address, self.lmsr.address, fee), self.market_abi)
-        # Fund market
-        investor = 0
-        funding = 10*10**18
-        self.ether_token.deposit(value=funding, sender=keys[investor])
-        self.assertEqual(self.ether_token.balanceOf(accounts[investor]), funding)
-        self.ether_token.approve(market.address, funding, sender=keys[investor])
-        market.fund(funding, sender=keys[investor])
-        self.assertEqual(self.ether_token.balanceOf(accounts[investor]), 0)
-        # User buys ether tokens
-        trader = 1
-        outcome = 1
-        token_count = 100 * 10 ** 18  # 100 Ether
-        loop_count = 10
-        self.ether_token.deposit(value=token_count * loop_count, sender=keys[trader])
-        # User buys outcome tokens from market maker
-        costs = None
-        for i in range(loop_count):
-            # Calculate profit for selling tokens
-            costs = self.lmsr.calcCosts(market.address, outcome, token_count)
-            # Buying tokens
-            self.ether_token.approve(market.address, token_count, sender=keys[trader])
-            self.assertEqual(market.buy(outcome, token_count, costs, sender=keys[trader]), costs)
-        # Price is equal to 1
-        self.assertEqual(costs, token_count)
->>>>>>> bddd65b5
+            self.assertEqual(costs, token_count)