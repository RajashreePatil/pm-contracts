--- conflicted
+++ resolved
@@ -28,15 +28,9 @@
   "dependencies": {},
   "devDependencies": {
     "@digix/tempo": "^0.2.0",
-<<<<<<< HEAD
     "babel-eslint": "^8.0.0",
-    "decimal.js": "^7.2.1",
-    "eslint": "^4.5.0",
-=======
-    "babel-eslint": "^7.2.3",
     "decimal.js": "^7.2.4",
     "eslint": "^4.6.1",
->>>>>>> 2506441c
     "eslint-plugin-babel": "^4.1.1",
     "lodash": "^4.17.4",
     "npm-prepublish": "^1.2.3",
